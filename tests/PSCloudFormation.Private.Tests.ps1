$ModuleName = 'PSCloudFormation'

# http://www.lazywinadmin.com/2016/05/using-pester-to-test-your-manifest-file.html
# Make sure one or multiple versions of the module are not loaded
Get-Module -Name $ModuleName | Remove-Module

# Find the Manifest file
$ManifestFile = "$(Split-path (Split-Path -Parent -Path $MyInvocation.MyCommand.Definition))\$ModuleName\$ModuleName.psd1"

Import-Module -Name $ManifestFile

$global:templatePath = Join-Path $PSScriptRoot test-stack.json
$global:azs = @(
    New-Object PSObject -Property @{ Region = 'ap-south-1'; ZoneName = @('ap-south-1a', 'ap-south-1b') }
    New-Object PSObject -Property @{ Region = 'eu-west-3'; ZoneName = @('eu-west-3a', 'eu-west-3b', 'eu-west-3c') }
    New-Object PSObject -Property @{ Region = 'eu-west-2'; ZoneName = @('eu-west-2a', 'eu-west-2b', 'eu-west-2c') }
    New-Object PSObject -Property @{ Region = 'eu-west-1'; ZoneName = @('eu-west-1a', 'eu-west-1b', 'eu-west-1c') }
    New-Object PSObject -Property @{ Region = 'ap-northeast-2'; ZoneName = @('ap-northeast-2a', 'ap-northeast-2c') }
    New-Object PSObject -Property @{ Region = 'ap-northeast-1'; ZoneName = @('ap-northeast-1a', 'ap-northeast-1c', 'ap-northeast-1d') }
    New-Object PSObject -Property @{ Region = 'sa-east-1'; ZoneName = @('sa-east-1a', 'sa-east-1c') }
    New-Object PSObject -Property @{ Region = 'ca-central-1'; ZoneName = @('ca-central-1a', 'ca-central-1b') }
    New-Object PSObject -Property @{ Region = 'ap-southeast-1'; ZoneName = @('ap-southeast-1a', 'ap-southeast-1b', 'ap-southeast-1c') }
    New-Object PSObject -Property @{ Region = 'ap-southeast-2'; ZoneName = @('ap-southeast-2a', 'ap-southeast-2b', 'ap-southeast-2c') }
    New-Object PSObject -Property @{ Region = 'eu-central-1'; ZoneName = @('eu-central-1a', 'eu-central-1b', 'eu-central-1c') }
    New-Object PSObject -Property @{ Region = 'us-east-1'; ZoneName = @('us-east-1a', 'us-east-1b', 'us-east-1c', 'us-east-1d', 'us-east-1e', 'us-east-1f') }
    New-Object PSObject -Property @{ Region = 'us-east-2'; ZoneName = @('us-east-2a', 'us-east-2b', 'us-east-2c') }
    New-Object PSObject -Property @{ Region = 'us-west-1'; ZoneName = @('us-west-1a', 'us-west-1b') }
    New-Object PSObject -Property @{ Region = 'us-west-2'; ZoneName = @('us-west-2a', 'us-west-2b', 'us-west-2c') }
)

InModuleScope 'PSCloudFormation' {

    Describe 'PSCloudFormation - Private' {

        Mock -CommandName Get-EC2Region -MockWith {

            @(
                New-Object PSObject -Property @{ RegionName = "ap-south-1" }
                New-Object PSObject -Property @{ RegionName = "eu-west-3" }
                New-Object PSObject -Property @{ RegionName = "eu-west-2" }
                New-Object PSObject -Property @{ RegionName = "eu-west-1" }
                New-Object PSObject -Property @{ RegionName = "ap-northeast-2" }
                New-Object PSObject -Property @{ RegionName = "ap-northeast-1" }
                New-Object PSObject -Property @{ RegionName = "sa-east-1" }
                New-Object PSObject -Property @{ RegionName = "ca-central-1" }
                New-Object PSObject -Property @{ RegionName = "ap-southeast-1" }
                New-Object PSObject -Property @{ RegionName = "ap-southeast-2" }
                New-Object PSObject -Property @{ RegionName = "eu-central-1" }
                New-Object PSObject -Property @{ RegionName = "us-east-1" }
                New-Object PSObject -Property @{ RegionName = "us-east-2" }
                New-Object PSObject -Property @{ RegionName = "us-west-1" }
                New-Object PSObject -Property @{ RegionName = "us-west-2" }
            )
        }

        $templateContentHash = (Get-Content -Raw -Path $global:templatePath).GetHashCode()

        Context 'New-TemplateResolver' {

            It 'Creates a file resolver for local file' {

                $resolver = New-TemplateResolver -TemplateLocation $global:templatePath

                $resolver.Type | Should Be 'File'
            }

            It 'Creates a URL resolver for web URI' {

                $url = 'https://s3-us-east-1.amazonaws.com/bucket/path/to/test-stack.json'
                $resolver = New-TemplateResolver -TemplateLocation $url

                $resolver.Type | Should Be 'Url'
                $resolver.Url | Should Be $url
                $resolver.BucketName | Should Be 'bucket'
                $resolver.Key | Should Be 'path/to/test-stack.json'
            }

            It 'Creates URL resolver for s3 URI when region is known' {

                Mock -CommandName Get-CurrentRegion -MockWith {

                    return 'us-east-1'
                }

                $uri = 's3://bucket/path/to/test-stack.json'
                $generatedUrl = 'https://s3-us-east-1.amazonaws.com/bucket/path/to/test-stack.json'

                $resolver = New-TemplateResolver -TemplateLocation $uri

                Assert-MockCalled -CommandName Get-CurrentRegion -Times 1
                $resolver.Type | Should Be 'Url'
                $resolver.Url | Should Be $generatedUrl
                $resolver.BucketName | Should Be 'bucket'
                $resolver.Key | Should Be 'path/to/test-stack.json'
            }

            It 'Creates UsePreviousTemplate resolver when -UsePreviousTemplate set.' {

                $resolver = New-TemplateResolver -StackName test-stack -UsePreviousTemplate $true
                $resolver.Type | Should Be 'UsePreviousTemplate'
            }

            It 'File resolver returns local file' {

                $resolver = New-TemplateResolver -TemplateLocation $global:templatePath
                ($resolver.ReadTemplate()).GetHashCode() | Should Be $templateContentHash
            }

            It 'URL resolver returns correct file' {

                Mock -CommandName Read-S3Object -MockWith {

                    Copy-Item $global:templatePath $File
                }

                $resolver = New-TemplateResolver -TemplateLocation 'https://s3-us-east-1.amazonaws.com/bucket/path/to/test-stack.json'
                ($resolver.ReadTemplate()).GetHashCode() | Should Be $templateContentHash
                Assert-MockCalled -CommandName Read-S3Object -Times 1
            }

            It 'UsePreviousTemplate resolver returns original template' {

                Mock -CommandName Get-CFNTemplate -MockWith {

                    Get-Content -Raw $global:templatePath
                }

                $resolver = New-TemplateResolver -StackName test-stack -UsePreviousTemplate $true
                ($resolver.ReadTemplate()).GetHashCode() | Should Be $templateContentHash
                Assert-MockCalled -CommandName Get-CFNTemplate -Times 1
            }
        }

        Context 'New-StackOperationArguments' {

            # Creates an argument hash of parameters needed by New-CFNStack and Update-CFNStack

            It 'Provides -TemplateBody for local file' {

                $args = New-StackOperationArguments -StackName 'pester' -TemplateLocation $global:templatePath
                $args['StackName'] | Should Be 'pester'
                $args['TemplateBody'].GetHashCode() | Should Be $templateContentHash
                $args['TemplateURL'] | Should BeNullOrEmpty
            }

            It 'Provides -TemplateURL for web URI' {

                $url = 'https://s3-us-east-1.amazonaws.com/bucket/path/to/test-stack.json'
                $args = New-StackOperationArguments -StackName 'pester' -TemplateLocation $url

                $args['StackName'] | Should Be 'pester'
                $args['TemplateURL'] | Should Be $url
                $args['TemplateBody'] | Should BeNullOrEmpty
            }

            It 'Provides normalised -TemplateURL for s3 URI in known region' {

                Mock -CommandName Get-CurrentRegion -MockWith {

                    return 'us-east-1'
                }


                $uri = 's3://bucket/path/to/test-stack.json'
                $generatedUrl = 'https://s3-us-east-1.amazonaws.com/bucket/path/to/test-stack.json'
                $args = New-StackOperationArguments -StackName 'pester' -TemplateLocation $uri

                Assert-MockCalled -CommandName Get-CurrentRegion -Times 1
                $args['StackName'] | Should Be 'pester'
                $args['TemplateURL'] | Should Be $generatedUrl
                $args['TemplateBody'] | Should BeNullOrEmpty
            }
        }

        Context 'AWS Parameter Type detection' {

            # Parameter type detection is used in formatting output of Get-StackOutputs -AsParameterBlock

            Mock -CommandName Get-EC2AvailabilityZone -MockWith {

                $global:azs | Where-Object { $_.Region -eq $Region }
            }

            function Get-RandomHexString
            {
                param
                (
                    [int]$Length
                )

                $sb = New-Object System.Text.StringBuilder

                for ($i = 0; $i -lt $Length; ++$i)
                {
                    $sb.AppendFormat('{0:x}', (Get-Random -Minimum 0 -Maximum 15)) | Out-Null
                }

                $sb.ToString()
            }

            @(
                @{
                    Prefix = 'i'
                    Name   = 'instance ids'
                    Type   = 'AWS::EC2::Instance::Id'
                },
                @{
                    Prefix = 'sg'
                    Name   = 'security group ids'
                    Type   = 'AWS::EC2::SecurityGroup::Id'
                },
                @{
                    Prefix = 'ami'
                    Name   = 'image ids'
                    Type   = 'AWS::EC2::Image::Id'
                },
                @{
                    Prefix = 'subnet'
                    Name   = 'subnet ids'
                    Type   = 'AWS::EC2::Subnet::Id'
                },
                @{
                    Prefix = 'vol'
                    Name   = 'volume ids'
                    Type   = 'AWS::EC2::Volume::Id'
                },
                @{
                    Prefix = 'vpc'
                    Name   = 'VPC ids'
                    Type   = 'AWS::EC2::VPC::Id'
                }
            ) |
                ForEach-Object {

                # Do 10 random values for each
                It "Recognises 8 digit $($_.Name)" {

                    $p = $_.Prefix
                    $t = $_.Type

                    0..9 | ForEach-Object {
                        Get-ParameterTypeFromStringValue -Value "$p-$(Get-RandomHexString -Length 8)" | Should Be $t
                    }
                }

                It "Recognises 17 digit $($_.Name)" {

                    $p = $_.Prefix
                    $t = $_.Type

                    0..9 | ForEach-Object {
                        Get-ParameterTypeFromStringValue -Value "$p-$(Get-RandomHexString -Length 17)" | Should Be $t
                    }
                }

                It "Treats invalid $($_.Name) as strings" {

                    Get-ParameterTypeFromStringValue -Value "$($_.Prefix)-1234acbd90123456" | Should Be 'String'
                    Get-ParameterTypeFromStringValue -Value "$($_.Prefix)-1234zacbd91234567" | Should Be 'String'
                }

            }

            It 'Recognises known AZs' {

                # This test will take a long time, as AZ info is lazy-loaded due to the time it takes to retrieve.

                # At time of writing...
                $knownAzs = @(
                    'ap-northeast-1a'
                    'ap-northeast-1c'
                    'ap-northeast-1d'
                    'ap-northeast-2a'
                    'ap-northeast-2c'
                    'ap-south-1a'
                    'ap-south-1b'
                    'ap-southeast-1a'
                    'ap-southeast-1b'
                    'ap-southeast-1c'
                    'ap-southeast-2a'
                    'ap-southeast-2b'
                    'ap-southeast-2c'
                    'ca-central-1a'
                    'ca-central-1b'
                    'eu-central-1a'
                    'eu-central-1b'
                    'eu-central-1c'
                    'eu-west-1a'
                    'eu-west-1b'
                    'eu-west-1c'
                    'eu-west-2a'
                    'eu-west-2b'
                    'eu-west-2c'
                    'eu-west-3a'
                    'eu-west-3b'
                    'eu-west-3c'
                    'sa-east-1a'
                    'sa-east-1c'
                    'us-east-1a'
                    'us-east-1b'
                    'us-east-1c'
                    'us-east-1d'
                    'us-east-1e'
                    'us-east-1f'
                    'us-east-2a'
                    'us-east-2b'
                    'us-east-2c'
                    'us-west-1a'
                    'us-west-1b'
                    'us-west-2a'
                    'us-west-2b'
                    'us-west-2c'
                )

                $knownAzs |
                    ForEach-Object {

                    Get-ParameterTypeFromStringValue -Value $_ | Should Be 'AWS::EC2::AvailabilityZone::Name'
                }
            }

            It 'Treats invalid AZs as strings' {

                @(
                    'ap-northeast-1y'
                    'ap-northeast-1z'
                    'ap-northwest-1a'
                    'ap-northwest-1b'
                ) |
                    ForEach-Object {

                    Get-ParameterTypeFromStringValue -Value $_ | Should Be 'String'
                }
            }
        }

        Context 'S3 Cloudformation Bucket' {

            Mock Get-STSCallerIdentity -MockWith {
                New-Object PSObject -Property @{
                    Account = '0123456789012'
                }
            }

            It 'Should return bucket details if bucket exists' {

                $region = 'us-east-1'
<<<<<<< HEAD
                $expectedBucketName = "cf-templates-pscloudformation-$($region)-0123456789012"
=======
                $expectedBucketName = "cf-templates-pscloudformation-$($region)-000000000000"
>>>>>>> 6e0fa46b
                $expectedBucketUrl = [uri]"https://s3.$($region).amazonaws.com/$expectedBucketName"

                Mock -CommandName Get-STSCallerIdentity -MockWith {

                    New-Object PSObject -Property @{
                        Account = '000000000000'
                    }
                }

                Mock -CommandName Get-S3BucketLocation -MockWith {

                    New-Object PSObject -Property @{
                        Value = $region
                    }
                }

                $result = Get-CloudFormationBucket -CredentialArguments @{ Region = $region }
                Assert-MockCalled -CommandName Get-STSCallerIdentity -Times 1
                $result.BucketName | Should Be $expectedBucketName
                $result.BucketUrl | Should Be $expectedBucketUrl
            }

            It 'Should create bucket if bucket does not exist' {

                $region = 'us-east-1'
<<<<<<< HEAD
                $expectedBucketName = "cf-templates-pscloudformation-$($region)-0123456789012"
=======
                $expectedBucketName = "cf-templates-pscloudformation-$($region)-000000000000"
>>>>>>> 6e0fa46b
                $expectedBucketUrl = [uri]"https://s3.$($region).amazonaws.com/$expectedBucketName"
                $script:callCount = 0

                Mock -CommandName Get-STSCallerIdentity -MockWith {

                    New-Object PSObject -Property @{
                        Account = '000000000000'
                    }
                }

                Mock -CommandName Get-S3BucketLocation -MockWith {

                    if ($script:callCount++ -eq 0)
                    {
                        throw "The specified bucket does not exist"
                    }

                    New-Object PSObject -Property @{
                        Value = $region
                    }
                }

                Mock -CommandName New-S3Bucket -MockWith {
                    $true
                }

                $result = Get-CloudFormationBucket -CredentialArguments @{ Region = $region }
                $result.BucketName | Should Be $expectedBucketName
                $result.BucketUrl | Should Be $expectedBucketUrl

                Assert-MockCalled -CommandName Get-S3BucketLocation -Times 2
                Assert-MockCalled -CommandName New-S3Bucket -Times 1
            }

            It 'Should not copy template to S3 if size less than 51200' {

                $template = New-Object String -ArgumentList '*', 51119

                $stackArguments = @{
                    TemplateBody = $template
                }

                Mock -CommandName Get-CloudFormationBucket -MockWith { }

                Mock -CommandName Resolve-Path -MockWith { }

                Mock -CommandName Write-S3Object -MockWith { }

                $dateStamp = [DateTime]::UtcNow.ToString('yyyyMMddHHmmss')
                Copy-OversizeTemplateToS3 -TemplateLocation test.json -CredentialArguments @{} -StackArguments $stackArguments

                $stackArguments.ContainsKey('TemplateBody') | Should Be $true
                $StackArguments.ContainsKey('TemplateURL') | Should Be $false

                Assert-MockCalled -CommandName Get-CloudFormationBucket -Times 0
                Assert-MockCalled -CommandName Resolve-Path -Times 0
                Assert-MockCalled -CommandName Write-S3Object -Times 0
            }

            It 'Should copy oversize template to S3' {

                $template = New-Object String -ArgumentList '*', 51200

                $stackArguments = @{
                    TemplateBody = $template
                }

                Mock -CommandName Get-CloudFormationBucket -MockWith {
                    New-Object PSObject -Property @{
                        BucketName = 'test-bucket'
                        BucketUrl = [uri]'https://s3.us-east-1.amazonaws.com/test-bucket'
                    }
                }

                Mock -CommandName Resolve-Path -MockWith {

                    New-Object PSObject -Property @{
                        Path = 'c:\temp\test.json'
                    }
                }

                Mock -CommandName Write-S3Object -MockWith { }

                $dateStamp = [DateTime]::UtcNow.ToString('yyyyMMddHHmmss')
                Copy-OversizeTemplateToS3 -TemplateLocation test.json -CredentialArguments @{} -StackArguments $stackArguments

                $stackArguments.ContainsKey('TemplateBody') | Should Be $false
                $StackArguments.ContainsKey('TemplateURL') | Should Be $true
                $stackArguments['TemplateURL'] | Should Be "https://s3.us-east-1.amazonaws.com/test-bucket/$($dateStamp)-test.json"
            }
        }
    }
}<|MERGE_RESOLUTION|>--- conflicted
+++ resolved
@@ -345,11 +345,7 @@
             It 'Should return bucket details if bucket exists' {
 
                 $region = 'us-east-1'
-<<<<<<< HEAD
-                $expectedBucketName = "cf-templates-pscloudformation-$($region)-0123456789012"
-=======
                 $expectedBucketName = "cf-templates-pscloudformation-$($region)-000000000000"
->>>>>>> 6e0fa46b
                 $expectedBucketUrl = [uri]"https://s3.$($region).amazonaws.com/$expectedBucketName"
 
                 Mock -CommandName Get-STSCallerIdentity -MockWith {
@@ -375,11 +371,7 @@
             It 'Should create bucket if bucket does not exist' {
 
                 $region = 'us-east-1'
-<<<<<<< HEAD
-                $expectedBucketName = "cf-templates-pscloudformation-$($region)-0123456789012"
-=======
                 $expectedBucketName = "cf-templates-pscloudformation-$($region)-000000000000"
->>>>>>> 6e0fa46b
                 $expectedBucketUrl = [uri]"https://s3.$($region).amazonaws.com/$expectedBucketName"
                 $script:callCount = 0
 
